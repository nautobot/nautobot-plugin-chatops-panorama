"""Example rq worker to handle /panorama chat commands with 1 subcommand addition."""
import logging
import requests

from django_rq import job
from nautobot.dcim.models import Device, Interface
from nautobot.ipam.models import Service
from nautobot_chatops.choices import CommandStatusChoices
from nautobot_chatops.workers import handle_subcommands, subcommand_of
import json
import defusedxml.ElementTree as ET


from panos.panorama import DeviceGroup
from panos.firewall import Firewall
from panos.errors import PanDeviceError
from panos.policies import SecurityRule

from nautobot_plugin_chatops_panorama.constant import UNKNOWN_SITE, ALLOWED_OBJECTS, PLUGIN_CFG
from nautobot_plugin_chatops_panorama.utils.nautobot import (
    _get_or_create_site,
    _get_or_create_device_type,
    _get_or_create_device,
    _get_or_create_interfaces,
    _get_or_create_management_ip,
)

from nautobot_plugin_chatops_panorama.utils.panorama import (
    connect_panorama,
    get_devices,
    compare_address_objects,
    compare_service_objects,
    get_api_key_api,
    get_rule_match,
    parse_all_rule_names,
    start_packet_capture,
    get_all_rules,
    split_rules
)


logger = logging.getLogger("rq.worker")


def prompt_for_panos_device_group(dispatcher, command, connection):
    """Prompt user for panos device group to check for groups from."""
    group_names = [device.name for device in connection.refresh_devices()]
    dispatcher.prompt_from_menu(command, "Select Panorama Device Group", [(grp, grp) for grp in group_names])
    return CommandStatusChoices.STATUS_ERRORED


def prompt_for_object_type(dispatcher, command):
    """Prompt user for type of object to validate."""
    dispatcher.prompt_from_menu(
        command, "Select an allowed object type", [(object_type, object_type) for object_type in ALLOWED_OBJECTS]
    )
    return CommandStatusChoices.STATUS_ERRORED


def prompt_for_nautobot_device(dispatcher, command):
    """Prompt user for firewall device within Nautobot."""
    _devices = Device.objects.all()
    dispatcher.prompt_from_menu(command, "Select a Nautobot Device", [(dev.name, str(dev.id)) for dev in _devices])
    return CommandStatusChoices.STATUS_ERRORED


def prompt_for_device(dispatcher, command, conn):
    """Prompt the user to select a Palo Alto device."""
    _devices = get_devices(connection=conn)
    dispatcher.prompt_from_menu(command, "Select a Device", [(dev, dev) for dev in _devices])
    return CommandStatusChoices.STATUS_ERRORED


def prompt_for_versions(dispatcher, command, conn):
    """Prompt the user to select a version."""
    conn.software.check()
    versions = conn.software.versions
    dispatcher.prompt_from_menu(command, "Select a Version", [(ver, ver) for ver in versions])
    return CommandStatusChoices.STATUS_ERRORED


@job("default")
def panorama(subcommand, **kwargs):
    """Perform panorama and its subcommands."""
    return handle_subcommands("panorama", subcommand, **kwargs)


@subcommand_of("panorama")
def validate_rule_exists(dispatcher, device, src_ip, dst_ip, protocol, dst_port):
    """Verify that the rule exists within a device, via Panorama."""

    dialog_list = [
        {
            "type": "text",
            "label": "Device",
        },
        {
            "type": "text",
            "label": "Source IP",
        },
        {
            "type": "text",
            "label": "Destination IP",
        },
        {
            "type": "select",
            "label": "Dest IP",
            "choices": [("TCP", "6"), ("UDP", "17")],
            "default": ("TCP", "6"),
        },
        {
            "type": "text",
            "label": "Destination dst_port",
            "default": "443",
        },
    ]
    if not all([device, src_ip, dst_ip, protocol, dst_port]):
        dispatcher.multi_input_dialog("panorama", "validate-rule-exists", "Verify if rule exists", dialog_list)
        return CommandStatusChoices.STATUS_SUCCEEDED

    pano = connect_panorama()
    serial = get_devices(connection=pano).get(device, {}).get("serial")
    if not serial:
        return dispatcher.send_markdown(f"The device {device} was not found.")

    data = {"src_ip":src_ip, "dst_ip": dst_ip, "protocol": protocol, "dst_port": dst_port}
    matching_rules = get_rule_match(connection=pano, five_tuple=data, serial=serial)

    if matching_rules:
        all_rules = list()
        for rule in get_all_rules(device):
            if rule.name == matching_rules[0]["name"]:
                rule_list = list()
                rule_list.append(rule.name)
                sources = ""
                for src in rule.source:
                    sources += src + ", "
                rule_list.append(sources[:-2])
                destination = ""
                for dst in rule.destination:
                    destination += dst + ", "
                rule_list.append(destination[:-2])
                service = ""
                for svc in rule.service:
                    service += svc + ", "
                rule_list.append(service[:-2])
                rule_list.append(rule.action)
                all_rules.append(rule_list)

        dispatcher.send_large_table(("Name", "Source", "Destination", "Service", "Action"), all_rules)
    else:
        dispatcher.send_markdown(f"No matching rule found.")
    return CommandStatusChoices.STATUS_SUCCEEDED


@subcommand_of("panorama")
def get_version(dispatcher):
    """Obtain software version information for Panorama."""
    pano = connect_panorama()
    dispatcher.send_markdown(f"The version of Panorama is {pano.refresh_system_info().version}.")
    return CommandStatusChoices.STATUS_SUCCEEDED


@subcommand_of("panorama")
def upload_software(dispatcher, device, version, **kwargs):
    """Upload software to specified Palo Alto device."""
    logger.info("DEVICE: %s", device)
    logger.info("VERSION: %s", version)
    pano = connect_panorama()
    if not device:
        return prompt_for_device(dispatcher, "panorama upload-software", pano)

    if not version:
        prompt_for_versions(dispatcher, f"panorama upload-software {device}", pano)
        return CommandStatusChoices.STATUS_FAILED

    devs = get_devices(connection=pano)
    dispatcher.send_markdown(f"Hey {dispatcher.user_mention()}, you've requested to upload {version} to {device}.")
    _firewall = Firewall(serial=devs[device]["serial"])
    pano.add(_firewall)
    dispatcher.send_markdown("Starting download now...")
    try:
        _firewall.software.download(version)
    except PanDeviceError as err:
        dispatcher.send_markdown(f"There was an issue uploading {version} to {device}. {err}")
        return CommandStatusChoices.STATUS_FAILED
    dispatcher.send_markdown(f"As requested, {version} is being uploaded to {device}.")
    return CommandStatusChoices.STATUS_SUCCEEDED


@subcommand_of("panorama")
def install_software(dispatcher, device, version, **kwargs):
    """Install software to specified Palo Alto device."""
    logger.info("DEVICE: %s", device)
    logger.info("VERSION: %s", version)
    pano = connect_panorama()
    if not device:
        return prompt_for_device(dispatcher, "panorama install-software", pano)

    if not version:
        prompt_for_versions(dispatcher, f"panorama install-software {device}", pano)
        return False

    devs = get_devices(connection=pano)
    dispatcher.send_markdown(f"Hey {dispatcher.user_mention()}, you've requested to install {version} to {device}.")
    _firewall = Firewall(serial=devs[device]["serial"])
    pano.add(_firewall)
    try:
        _firewall.software.install(version)
    except PanDeviceError as err:
        dispatcher.send_markdown(f"There was an issue installing {version} on {device}. {err}")
        return CommandStatusChoices.STATUS_FAILED
    dispatcher.send_markdown(f"As requested, {version} has been installed on {device}.")
    return CommandStatusChoices.STATUS_SUCCEEDED


@subcommand_of("panorama")
def sync_firewalls(dispatcher):
    """Sync firewalls into Nautobot."""
    logger.info("Starting synchronization from Panorama.")
    pano = connect_panorama()
    devices = get_devices(connection=pano)
    device_status = []
    for name, data in devices.items():
        if not data["group_name"]:
            data["group_name"] = UNKNOWN_SITE
        # logic to create site via group_name
        site = _get_or_create_site(data["group_name"])
        # logic to create device type based on model
        device_type = _get_or_create_device_type(data["model"])
        # logic to create device
        device = _get_or_create_device(name, data["serial"], site, device_type, data["os_version"])
        # logic to create interfaces
        interfaces = _get_or_create_interfaces(device)
        # logic to assign ip_address to mgmt interface
        mgmt_ip = _get_or_create_management_ip(device, interfaces[0], data["ip_address"])

        # Add info for device creation to be sent to table creation at the end of task
        status = (name, site, device_type, mgmt_ip, ", ".join([intf.name for intf in interfaces]))
        device_status.append(status)
    dispatcher.send_large_table(("Name", "Site", "Type", "Primary IP", "Interfaces"), device_status)
    return CommandStatusChoices.STATUS_SUCCEEDED


@subcommand_of("panorama")
def validate_objects(dispatcher, device, object_type, device_group):
    """Validate Address Objects exist for a device."""
    logger.info("Starting synchronization from Panorama.")
    if not device:
        return prompt_for_nautobot_device(dispatcher, "panorama validate-objects")
    if not object_type:
        return prompt_for_object_type(dispatcher, f"panorama validate-objects {device}")

    pano = connect_panorama()
    if not device_group:
        return prompt_for_panos_device_group(dispatcher, f"panorama validate-objects {device} {object_type}", pano)

    pano = pano.add(DeviceGroup(name=device_group))
    device = Device.objects.get(id=device)
    services = Service.objects.filter(device=device)
    if not services:
        return dispatcher.send_markdown(f"No available services to validate against for {device}")

    object_results = []
    names = set()
    for s in services:
        computed_fields = s.get_computed_fields()

        if object_type == "address" or object_type == "all":
            computed_objects = computed_fields.get("address_objects")
            obj_names = set(computed_objects.split(", "))
            current_objs = obj_names.difference(names)
            names.update(current_objs)
            if computed_objects:
                object_results.extend(compare_address_objects(current_objs, pano))

        if object_type == "service" or object_type == "all":
            computed_objects = computed_fields.get("service_objects")
            obj_names = set(computed_objects.split(", "))
            current_objs = obj_names.difference(names)
            names.update(current_objs)
            if computed_objects:
                object_results.extend(compare_service_objects(current_objs, pano))

    dispatcher.send_large_table(("Name", "Object Type", "Status (Nautobot/Panorama)"), object_results)
    return CommandStatusChoices.STATUS_SUCCEEDED


@subcommand_of("panorama")
def get_pano_rules(dispatcher, **kwargs):
    """Get list of firewall rules by name."""
    logger.info("Pulling list of firewall rules by name.")
    pano = connect_panorama()
    # if not device:
    #     return prompt_for_nautobot_device(dispatcher, "panorama get-rules")
    # device = Device.objects.get(id=device)
    api_key = get_api_key_api()
    params = {
        "key": api_key,
        "cmd": """
            <show>
                <rule-hit-count>
                    <device-group>
                        <entry name="Demo">
                            <pre-rulebase>
                            <entry name="security">
                                <rules>
                                    <all/>
                                </rules>
                            </entry>
                            </pre-rulebase>
                        </entry>
                    </device-group>
                </rule-hit-count>
            </show>""",
        "type": "op",
    }
    host = PLUGIN_CFG["panorama_host"].rstrip("/")
    url = f"https://{host}/api/"
    response = requests.get(url, params=params, verify=False)
    if not response.ok:
        dispatcher.send_markdown(f"Error retrieving device rules.")
        return CommandStatusChoices.STATUS_FAILED

    rule_names = parse_all_rule_names(response.text)
    return_str = ""
    for idx, name in enumerate(rule_names):
        return_str += f"Rule {idx+1}\t\t{name}\n"
    dispatcher.send_markdown(return_str)
    return CommandStatusChoices.STATUS_SUCCEEDED


@subcommand_of("panorama")
def get_device_rules(dispatcher, device, **kwargs):
    """Get list of firewall rules with details."""
    if not device:
        return prompt_for_nautobot_device(dispatcher, "panorama get-device-rules")

    rules = get_all_rules(device)

    all_rules = list()
    for rule in rules:
        rule_list = list()
        rule_list.append(rule.name)
        sources = ""
        for src in rule.source:
            sources += src + ", "
        rule_list.append(sources[:-2])
        destination = ""
        for dst in rule.destination:
            destination += dst + ", "
        rule_list.append(destination[:-2])
        service = ""
        for svc in rule.service:
            service += svc + ", "
        rule_list.append(service[:-2])
        rule_list.append(rule.action)
        all_rules.append(rule_list)

    dispatcher.send_large_table(("Name", "Source", "Destination", "Service", "Action"), all_rules)
    return CommandStatusChoices.STATUS_SUCCEEDED


<<<<<<< HEAD

@subcommand_of("panorama")
def export_device_rules(dispatcher, device, **kwargs):
    """Get list of firewall rules with details."""
    if not device:
        return prompt_for_nautobot_device(dispatcher, "panorama export-device-rules")

    rules = get_all_rules(device)

    output = split_rules(rules)

    # dispatcher.snippet(output)
    dispatcher.send_snippet(output)
    return CommandStatusChoices.STATUS_SUCCEEDED


@subcommand_of("panorama")
def capture_traffic(dispatcher, device_id, snet, dnet, dport, intf_name, ip_proto, **kwargs):
    """Capture IP traffic on PANOS Device

    Args:
        device_id
        snet
        dnet
        dport
        intf_name
        ip_proto
    """
    logger.info("Starting packet capturing.")
    _devices = Device.objects.all()

    if not device_id:
        dispatcher.prompt_from_menu("panorama capture-traffic", "Select Palo-Alto Device", [(dev.name, str(dev.id)) for dev in _devices])
        return CommandStatusChoices.STATUS_SUCCEEDED

    _interfaces = Interface.objects.filter(device__id=device_id)
    dialog_list = [
        {
            "type": "text",
            "label": "Source Network",
            "default": "0.0.0.0/0",
        },
        {
            "type": "text",
            "label": "Destination Network",
            "default": "0.0.0.0/0",
        },
        {
            "type": "text",
            "label": "Destination Port",
            "default": "any",
        },
        {
            "type": "select",
            "label": "Interface Name",
            "choices": [(intf.name, intf.name) for intf in _interfaces],
            "confirm": False,
        },
        {
            "type": "select",
            "label": "IP Protocol",
            "choices": [("TCP", "6"), ("UDP", "17")],
            "confirm": False,
            "default": ("TCP", "6")
        }
    ]
    # + destination           Destination IP address
    # + destination-netmask   Destination netmask
    # + destination-port      Destination port
    # + ingress-interface     Ingress traffic interface name
    # + ipv6-only             IPv6 packet only
    # + non-ip                Non-IP packet
    # + protocol              IP protocol value
    # + source                Source IP address
    # + source-netmask        Source netmask
    # + source-port           Source port
    # + lacp                  LACP packet # include LACP packets
    if not all([snet, dnet, dport, intf_name, ip_proto]):
        dispatcher.multi_input_dialog("panorama", f"capture-traffic {device_id}", "Test", dialog_list)
        return CommandStatusChoices.STATUS_SUCCEEDED

    rows = list()
    for intf in _interfaces:
        rows.append([device_id, snet, dnet, dport, intf.name, ip_proto])
    dispatcher.send_large_table(("Device ID", "Source", "Destination", "Port", "Interface", "Protocol"), rows)
=======
@subcommand_of("panorama")
def i_love_you(dispatcher, **kwargs):
    """When you want to tell Panorama how much you love it."""
    dispatcher.send_image("img/han-solo-i-know.jpg")
>>>>>>> f2c45de2
    return CommandStatusChoices.STATUS_SUCCEEDED<|MERGE_RESOLUTION|>--- conflicted
+++ resolved
@@ -158,6 +158,13 @@
     """Obtain software version information for Panorama."""
     pano = connect_panorama()
     dispatcher.send_markdown(f"The version of Panorama is {pano.refresh_system_info().version}.")
+    return CommandStatusChoices.STATUS_SUCCEEDED
+
+
+@subcommand_of("panorama")
+def i_love_you(dispatcher, **kwargs):
+    """When you want to tell Panorama how much you love it."""
+    dispatcher.send_image("img/han-solo-i-know.jpg")
     return CommandStatusChoices.STATUS_SUCCEEDED
 
 
@@ -361,8 +368,6 @@
     return CommandStatusChoices.STATUS_SUCCEEDED
 
 
-<<<<<<< HEAD
-
 @subcommand_of("panorama")
 def export_device_rules(dispatcher, device, **kwargs):
     """Get list of firewall rules with details."""
@@ -447,10 +452,4 @@
     for intf in _interfaces:
         rows.append([device_id, snet, dnet, dport, intf.name, ip_proto])
     dispatcher.send_large_table(("Device ID", "Source", "Destination", "Port", "Interface", "Protocol"), rows)
-=======
-@subcommand_of("panorama")
-def i_love_you(dispatcher, **kwargs):
-    """When you want to tell Panorama how much you love it."""
-    dispatcher.send_image("img/han-solo-i-know.jpg")
->>>>>>> f2c45de2
     return CommandStatusChoices.STATUS_SUCCEEDED