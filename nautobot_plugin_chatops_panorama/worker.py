"""Example rq worker to handle /panorama chat commands with 1 subcommand addition."""
import logging
import os
import re
from ipaddress import ip_network
from netutils.protocol_mapper import PROTO_NAME_TO_NUM

from django_rq import job
from nautobot.dcim.models import Device, Interface
from nautobot.ipam.models import Service
from nautobot_chatops.choices import CommandStatusChoices
from nautobot_chatops.workers import handle_subcommands, subcommand_of

from panos.panorama import DeviceGroup
from panos.firewall import Firewall
from panos.errors import PanDeviceError

from nautobot_plugin_chatops_panorama.constant import ALLOWED_OBJECTS

from nautobot_plugin_chatops_panorama.utils.panorama import (
    connect_panorama,
    get_devices,
    get_rule_match,
    start_packet_capture,
    get_all_rules,
    split_rules,
)

PALO_LOGO_PATH = "nautobot_palo/palo_transparent.png"
PALO_LOGO_ALT = "Palo Alto Networks Logo"

logger = logging.getLogger("rq.worker")


def palo_logo(dispatcher):
    """Construct an image_element containing the locally hosted Palo Alto Networks logo."""
    return dispatcher.image_element(dispatcher.static_url(PALO_LOGO_PATH), alt_text=PALO_LOGO_ALT)

def prompt_for_panos_device_group(dispatcher, command, connection):
    """Prompt user for panos device group to check for groups from."""
    group_names = [device.name for device in connection.refresh_devices()]
    dispatcher.prompt_from_menu(command, "Select Panorama Device Group", [(grp, grp) for grp in group_names])
    return CommandStatusChoices.STATUS_SUCCEEDED


def prompt_for_object_type(dispatcher, command):
    """Prompt user for type of object to validate."""
    dispatcher.prompt_from_menu(
        command, "Select an allowed object type", [(object_type, object_type) for object_type in ALLOWED_OBJECTS]
    )
    return CommandStatusChoices.STATUS_SUCCEEDED


def prompt_for_nautobot_device(dispatcher, command):
    """Prompt user for firewall device within Nautobot."""
    _devices = Device.objects.all()
    dispatcher.prompt_from_menu(command, "Select a Nautobot Device", [(dev.name, str(dev.id)) for dev in _devices])
    return CommandStatusChoices.STATUS_SUCCEEDED


def prompt_for_device(dispatcher, command, conn):
    """Prompt the user to select a Palo Alto device."""
    _devices = get_devices(connection=conn)
    dispatcher.prompt_from_menu(command, "Select a Device", [(dev, dev) for dev in _devices])
    return CommandStatusChoices.STATUS_SUCCEEDED


def prompt_for_versions(dispatcher, command, conn, prompt_offset=None):
    """Prompt the user to select a version."""
    conn.software.check()
    versions = conn.software.versions
    if prompt_offset:
        prompt_offset = int(prompt_offset)
    dispatcher.prompt_from_menu(command, "Select a Version", [(ver, ver) for ver in versions][prompt_offset:])
    return CommandStatusChoices.STATUS_SUCCEEDED


def is_valid_cidr(ip_address: str) -> str:
    """Checks if string is a valid IPv4 CIDR."""
    try:
        return str(ip_network(str(ip_address)))
    except ValueError:
        return ""


@job("default")
def panorama(subcommand, **kwargs):
    """Perform panorama and its subcommands."""
    return handle_subcommands("panorama", subcommand, **kwargs)


@subcommand_of("panorama")
def validate_rule_exists(
    dispatcher, device, src_ip, dst_ip, protocol, dst_port
):  # pylint:disable=too-many-arguments,too-many-locals
    """Verify that the rule exists within a device, via Panorama."""
    dialog_list = [
        {
            "type": "text",
            "label": "Source IP",
        },
        {
            "type": "text",
            "label": "Destination IP",
        },
        {
            "type": "select",
            "label": "Dest IP",
            "choices": [("TCP", "TCP"), ("UDP", "UDP")],
            "default": ("TCP", "TCP"),
        },
        {
            "type": "text",
            "label": "Destination dst_port",
            "default": "443",
        },
    ]

    pano = connect_panorama()
    if not device:
        return prompt_for_device(dispatcher, "panorama validate-rule-exists", pano)

    if not all([src_ip, dst_ip, protocol, dst_port]):
        dispatcher.multi_input_dialog(
            "panorama", f"validate-rule-exists {device}", "Verify if rule exists", dialog_list
        )
        return CommandStatusChoices.STATUS_SUCCEEDED

    # Validate IP addresses are valid or 'any' is used.
    # TODO: Add support for hostnames
    if not is_valid_cidr(src_ip) and src_ip.lower() != "any":
        dispatcher.send_warning(
            f"Source IP {src_ip} is not a valid host or CIDR. Please specify a valid host IP address or IP network in CIDR notation."
        )
        dispatcher.multi_input_dialog(
            "panorama", f"validate-rule-exists {device}", "Verify if rule exists", dialog_list
        )
        return CommandStatusChoices.STATUS_ERRORED

    if not is_valid_cidr(dst_ip) and src_ip.lower() != "any":
        dispatcher.send_warning(
            f"Destination IP {dst_ip} is not a valid host or CIDR. Please specify a valid host IP address or IP network in CIDR notation."
        )
        dispatcher.multi_input_dialog(
            "panorama", f"validate-rule-exists {device}", "Verify if rule exists", dialog_list
        )
        return CommandStatusChoices.STATUS_ERRORED

    serial = get_devices(connection=pano).get(device, {}).get("serial")
    if not serial:
        return dispatcher.send_warning(f"The device {device} was not found.")

    dispatcher.send_markdown(
        f"Standby {dispatcher.user_mention()}, I'm checking the firewall rules now. ",
        ephemeral=True,
    )

    data = {"src_ip": src_ip, "dst_ip": dst_ip, "protocol": PROTO_NAME_TO_NUM.get(protocol.upper()), "dst_port": dst_port}
    matching_rules = get_rule_match(five_tuple=data, serial=serial)

    if matching_rules:
        all_rules = list()
        for rule in get_all_rules(device):
            if rule.name == matching_rules[0]["name"]:
                rule_list = list()
                rule_list.append(rule.name)
                sources = ""
                for src in rule.source:
                    sources += src + ", "
                rule_list.append(sources[:-2])
                destination = ""
                for dst in rule.destination:
                    destination += dst + ", "
                rule_list.append(destination[:-2])
                service = ""
                for svc in rule.service:
                    service += svc + ", "
                rule_list.append(service[:-2])
                rule_list.append(rule.action)
                all_rules.append(rule_list)
        blocks = [
            *dispatcher.command_response_header(
                "panorama",
                "validate_rule_exists",
                [("Device", device), ("Source IP", src_ip), ("Destination IP", dst_ip), ("Protocol", protocol.upper()), ("Destination Port", dst_port)],
                "validated rule",
                palo_logo(dispatcher),
            ),
        ]
        dispatcher.send_blocks(blocks)
        dispatcher.send_markdown(f"The Traffic is permitted via a rule named `{matching_rules[0]['name']}`:")
        dispatcher.send_large_table(("Name", "Source", "Destination", "Service", "Action"), all_rules)
    else:
        blocks = [
            *dispatcher.command_response_header(
                "panorama",
                "validate_rule_exists",
                [("Device", device), ("Source IP", src_ip), ("Destination IP", dst_ip), ("Protocol", protocol.upper()), ("Destination Port", dst_port)],
                "rule validation",
                palo_logo(dispatcher),
            ),
        ]
        dispatcher.send_blocks(blocks)
        dispatcher.send_markdown("`No matching rule` found for:")
        all_values = [
            ["Device", device],
            ["Source IP", src_ip],
            ["Destination", dst_ip],
            ["Protocol", protocol],
            ["Destination Port", dst_port],
        ]
        dispatcher.send_large_table(("Object", "Value"), all_values)
    return CommandStatusChoices.STATUS_SUCCEEDED


@subcommand_of("panorama")
def get_version(dispatcher):
    """Obtain software version information for Panorama."""

    dispatcher.send_markdown(
    f"Standby {dispatcher.user_mention()}, I'm getting Panorama's version for you.",
    ephemeral=True,
)
    pano = connect_panorama()
    blocks = [
        *dispatcher.command_response_header(
            "panorama",
            "get_version",
            [],
            "Panorama version",
            palo_logo(dispatcher),
        )
    ]
    dispatcher.send_blocks(blocks)
    dispatcher.send_markdown(f"The version of Panorama is {pano.refresh_system_info().version}.")
    return CommandStatusChoices.STATUS_SUCCEEDED


@subcommand_of("panorama")
def upload_software(dispatcher, device, version, **kwargs):
    """Upload software to specified Palo Alto device."""
    logger.info("DEVICE: %s", device)
    logger.info("VERSION: %s", version)
    pano = connect_panorama()
    if not device:
        return prompt_for_device(dispatcher, "panorama upload-software", pano)

    if not version:
        return prompt_for_versions(dispatcher, f"panorama upload-software {device}", pano)

    if "menu_offset" in version:
        return prompt_for_versions(dispatcher, f"panorama upload-software {device}", pano, prompt_offset=re.findall(r'\d+', version)[0])

    devs = get_devices(connection=pano)
    dispatcher.send_markdown(f"Hey {dispatcher.user_mention()}, you've requested to upload {version} to {device}.", ephemeral=True)
    _firewall = Firewall(serial=devs[device]["serial"])
    pano.add(_firewall)
    dispatcher.send_markdown("Starting download now...", ephemeral=True)
    try:
        _firewall.software.download(version)
    except PanDeviceError as err:
        blocks = [
            *dispatcher.command_response_header(
                "panorama",
                "upload_software",
                [("Device", device), ("Version", version)],
                "information on that upload software task",
                palo_logo(dispatcher),
            ),
        ]
        dispatcher.send_blocks(blocks)
        dispatcher.send_warning(f"There was an issue uploading {version} to {device}. {err}")
        return CommandStatusChoices.STATUS_SUCCEEDED
    blocks = [
        *dispatcher.command_response_header(
            "panorama",
            "upload_software",
            [("Device", device), ("Version", version)],
            "information on that upload software task",
            palo_logo(dispatcher),
        ),
    ]
    dispatcher.send_blocks(blocks)
    dispatcher.send_markdown(f"As requested, {version} is being uploaded to {device}.")
    return CommandStatusChoices.STATUS_SUCCEEDED


@subcommand_of("panorama")
def install_software(dispatcher, device, version, **kwargs):
    """Install software to specified Palo Alto device."""
    logger.info("DEVICE: %s", device)
    logger.info("VERSION: %s", version)
    pano = connect_panorama()
    if not device:
        return prompt_for_device(dispatcher, "panorama install-software", pano)

    if not version:
        prompt_for_versions(dispatcher, f"panorama install-software {device}", pano)
        return False

    if "menu_offset" in version:
        return prompt_for_versions(dispatcher, f"panorama upload-software {device}", pano, prompt_offset=re.findall(r'\d+', version)[0])

    devs = get_devices(connection=pano)
    dispatcher.send_markdown(f"Hey {dispatcher.user_mention()}, you've requested to install {version} to {device}.", ephemeral=True)
    _firewall = Firewall(serial=devs[device]["serial"])
    pano.add(_firewall)
    try:
        _firewall.software.install(version)
    except PanDeviceError as err:
        blocks = [
            *dispatcher.command_response_header(
                "panorama",
                "install_software",
                [("Device", device), ("Version", version)],
                "information on that install software task",
                palo_logo(dispatcher),
            ),
        ]
        dispatcher.send_blocks(blocks)
        dispatcher.send_warning(f"There was an issue installing {version} on {device}. {err}")
        return CommandStatusChoices.STATUS_FAILED
    blocks = [
        *dispatcher.command_response_header(
            "panorama",
            "install_software",
            [("Device", device), ("Version", version)],
            "information on that install software task",
            palo_logo(dispatcher),
        ),
    ]
    dispatcher.send_blocks(blocks)
    dispatcher.send_markdown(f"As requested, {version} has been installed on {device}.")
    return CommandStatusChoices.STATUS_SUCCEEDED

<<<<<<< HEAD
=======

@subcommand_of("panorama")
def sync_firewalls(dispatcher):
    """Sync firewalls into Nautobot."""
    logger.info("Starting synchronization from Panorama.")
    dispatcher.send_markdown(
        f"Standby {dispatcher.user_mention()}, I'm syncing firewalls from Panorama to Nautobot.",
        ephemeral=True,
    )
    pano = connect_panorama()
    devices = get_devices(connection=pano)
    device_status = []
    for name, data in devices.items():
        if not data["group_name"]:
            data["group_name"] = UNKNOWN_SITE
        # logic to create device type based on model
        device_type = _get_or_create_device_type(data["model"])
        # logic to create device
        device = _get_or_create_device(
            name, data["group_name"], device_type, serial=data["serial"], os_description=data["os_version"]
        )
        # # logic to create interfaces
        interfaces = _get_or_create_interfaces(device)
        # # logic to assign ip_address to mgmt interface
        mgmt_ip = _get_or_create_management_ip(device, interfaces, data["ip_address"])
        # Add info for device creation to be sent to table creation at the end of task
        status = (name, data["group_name"], device_type, mgmt_ip, ", ".join([intf.name for intf in interfaces]))
        device_status.append(status)
    blocks = [
        *dispatcher.command_response_header(
            "panorama",
            "sync_firewalls",
            [],
            "information on that sync task",
            palo_logo(dispatcher),
        ),
    ]
    dispatcher.send_blocks(blocks)
    dispatcher.send_large_table(("Name", "Site", "Type", "Primary IP", "Interfaces"), device_status)
    return CommandStatusChoices.STATUS_SUCCEEDED


@subcommand_of("panorama")
def validate_objects(dispatcher, device, object_type, device_group):
    """Validate Address Objects exist for a device."""
    logger.info("Starting synchronization from Panorama.")
    if not device:
        return prompt_for_nautobot_device(dispatcher, "panorama validate-objects")
    if not object_type:
        return prompt_for_object_type(dispatcher, f"panorama validate-objects {device}")

    pano = connect_panorama()
    if not device_group:
        return prompt_for_panos_device_group(dispatcher, f"panorama validate-objects {device} {object_type}", pano)

    pano = pano.add(DeviceGroup(name=device_group))
    device = Device.objects.get(id=device)
    services = Service.objects.filter(device=device)
    if not services:
        return dispatcher.send_warning(f"No available services to validate against for {device}")

    dispatcher.send_markdown(
        f"Standby {dispatcher.user_mention()}, I'm validating {object_type} on device {device} in the device group {device_group}.",
        ephemeral=True,
    )
    object_results = []
    names = set()
    for service in services:
        computed_fields = service.get_computed_fields()

        if object_type in ["address", "all"]:
            computed_objects = computed_fields.get("address_objects")
            obj_names = set(computed_objects.split(", "))
            current_objs = obj_names.difference(names)
            names.update(current_objs)
            if computed_objects:
                object_results.extend(compare_address_objects(current_objs, pano))

        if object_type in ["service", "all"]:
            computed_objects = computed_fields.get("service_objects")
            obj_names = set(computed_objects.split(", "))
            current_objs = obj_names.difference(names)
            names.update(current_objs)
            if computed_objects:
                object_results.extend(compare_service_objects(current_objs, pano))

    blocks = [
        *dispatcher.command_response_header(
            "panorama",
            "validate_objects",
            [("Device", device), ("Object Type", object_type), ("Device Group", device_group)],
            "information",
            palo_logo(dispatcher),
        ),
    ]
    dispatcher.send_blocks(blocks)
    dispatcher.send_large_table(("Name", "Object Type", "Status (Nautobot/Panorama)"), object_results)
    return CommandStatusChoices.STATUS_SUCCEEDED


>>>>>>> cea8860b
@subcommand_of("panorama")
def get_device_rules(dispatcher, device, **kwargs):
    """Get list of firewall rules with details."""
    pano = connect_panorama()
    if not device:
        return prompt_for_device(dispatcher, "panorama get-device-rules", pano)

    dispatcher.send_markdown(
        f"Standby {dispatcher.user_mention()}, I'm getting the rules for device {device}.",
        ephemeral=True,
    )

    rules = get_all_rules(device)

    all_rules = list()
    for rule in rules:
        rule_list = list()
        rule_list.append(rule.name)
        sources = ""
        for src in rule.source:
            sources += src + ", "
        rule_list.append(sources[:-2])
        destination = ""
        for dst in rule.destination:
            destination += dst + ", "
        rule_list.append(destination[:-2])
        service = ""
        for svc in rule.service:
            service += svc + ", "
        rule_list.append(service[:-2])
        rule_list.append(rule.action)
        all_rules.append(rule_list)

    blocks = [
        *dispatcher.command_response_header(
            "panorama",
            "get_device_rules",
            [("Device", device)],
            f"rules for device {device}",
            palo_logo(dispatcher),
        ),
    ]
    dispatcher.send_blocks(blocks)
    dispatcher.send_large_table(("Name", "Source", "Destination", "Service", "Action"), all_rules)
    return CommandStatusChoices.STATUS_SUCCEEDED


@subcommand_of("panorama")
def export_device_rules(dispatcher, device, **kwargs):
    """Get list of firewall rules with details."""
    pano = connect_panorama()
    if not device:
        return prompt_for_device(dispatcher, "panorama export-device-rules", pano)
    logger.debug("Running /panorama export-device-rules, device=%s", device)

    dispatcher.send_markdown(
        f"Standby {dispatcher.user_mention()}, I'm creating the CSV file for the rules on device {device}.",
        ephemeral=True,
    )
    rules = get_all_rules(device)

    file_name = "device_rules.csv"

    output = split_rules(rules)
    with open(file_name, "w") as file:
        file.write(output)

    dispatcher.send_image(file_name)

    try:
        os.remove(file_name)
        logger.debug("Deleted generated CSV file %s", file_name)
    except FileNotFoundError:
        logger.warning("Unable to delete generated CSV file %s", file_name)

    return CommandStatusChoices.STATUS_SUCCEEDED


@subcommand_of("panorama")
def capture_traffic(
    dispatcher: object,
    device: str,
    snet: str,
    dnet: str,
    dport: str,
    intf_name: str,
    ip_proto: str,
    stage: str,
    capture_seconds: str,
    **kwargs,
):  # pylint:disable=too-many-arguments,too-many-return-statements
    """Capture IP traffic on PANOS Device.

    Args:
        dispatcher (object): Chatops plugin dispatcher object
        device (str): Device name
        snet (str): Source IP/network in IPv4 CIDR notation
        dnet (str): Destination IP/network in IPv4 CIDR notation
        dport (str): Destination port
        intf_name (str): Interface name
        ip_proto (str): Protocol for destination port
        stage (str): Stage to use
        capture_seconds (str): Number of seconds to run packet capture

    """
    logger.info("Starting packet capture")

    # ---------------------------------------------------
    # Get device to execute against
    # ---------------------------------------------------
    pano = connect_panorama()
    if not device:
        return prompt_for_device(dispatcher, "panorama capture-traffic", pano)

    # ---------------------------------------------------
    # Get parameters used to filter packet capture
    # ---------------------------------------------------
    _interfaces = Interface.objects.filter(device__name=device)
    dialog_list = [
        {
            "type": "text",
            "label": "Source Network",
            "default": "0.0.0.0/0",
        },
        {
            "type": "text",
            "label": "Destination Network",
            "default": "0.0.0.0/0",
        },
        {
            "type": "text",
            "label": "Destination Port",
            "default": "any",
        },
        {
            "type": "select",
            "label": "Interface Name",
            "choices": [(intf.name, intf.name) for intf in _interfaces],
            "confirm": False,
        },
        {
            "type": "select",
            "label": "IP Protocol",
            "choices": [("TCP", "6"), ("UDP", "17"), ("ANY", "any")],
            "confirm": False,
            "default": ("TCP", "6"),
        },
        {
            "type": "select",
            "label": "Capture Stage",
            "choices": [("Receive", "receive"), ("Transmit", "transmit"), ("Drop", "drop"), ("Firewall", "firewall")],
            "confirm": False,
            "default": ("Receive", "receive"),
        },
        {
            "type": "text",
            "label": "Capture Seconds",
            "default": "15",
        },
    ]

    if not all([snet, dnet, dport, intf_name, ip_proto, stage, capture_seconds]):
        dispatcher.multi_input_dialog("panorama", f"capture-traffic {device}", "Capture Filter", dialog_list)
        return CommandStatusChoices.STATUS_SUCCEEDED

    logger.debug(
        "Running packet capture with the following information:\nDevice - %s\nSource Network - %s\nDestination Network - %s\nDestination Port - %s\nInterface Name - %s\nIP Protocol - %s\nStage - %s\nCapture Seconds - %s",
        device,
        snet,
        dnet,
        dport,
        intf_name,
        ip_proto,
        stage,
        capture_seconds,
    )

    # ---------------------------------------------------
    # Validate dialog list
    # ---------------------------------------------------
    try:
        ip_network(snet)
    except ValueError:
        dispatcher.send_warning(
            f"Source Network {snet} is not a valid CIDR, please specify a valid network in CIDR notation"
        )
        return CommandStatusChoices.STATUS_FAILED

    try:
        ip_network(dnet)
    except ValueError:
        dispatcher.send_warning(
            f"Destination Network {dnet} is not a valid CIDR, please specify a valid network in CIDR notation"
        )
        return CommandStatusChoices.STATUS_FAILED

    try:
        dport = int(dport)
        if dport < 1 or dport > 65535:
            raise ValueError
    except ValueError:
        # Port may be a string, which is still valid
        if dport.lower() == "any":
            dport = None
    except (TypeError, ValueError):
        dispatcher.send_warning(
            f"Destination Port {dport} must be either the string `any` or an integer in the range 1-65535"
        )
        return CommandStatusChoices.STATUS_FAILED

    if ip_proto == "any":
        ip_proto = None

    try:
        capture_seconds = int(capture_seconds)
        if capture_seconds > 120 or capture_seconds < 1:
            raise ValueError
    except ValueError:
        dispatcher.send_warning("Capture Seconds must be specified as a number in the range 1-120")
        return CommandStatusChoices.STATUS_FAILED

    # ---------------------------------------------------
    # Start Packet Capture on Device
    # ---------------------------------------------------
    try:
        device_ip = Device.objects.get(name=device).custom_field_data["public_ipv4"]
        logger.info("Attempting packet capture to device %s via public IP address %s.", device, device_ip)
    except KeyError:
        logger.warning("No Public IPv4 address assigned to device %s in Nautobot.", device)
        device_ip = Device.objects.get(name=device).primary_ip4
        logger.info("Attempting packet capture to device %s via primary IP address %s.", device, device_ip)

    # Convert IPAddress model type to string
    device_ip = str(device_ip)

    dispatcher.send_markdown(f"Starting {capture_seconds} second packet capture")
    start_packet_capture(
        device_ip,
        {
            "snet": snet.split("/")[0],
            "scidr": snet.split("/")[1],
            "dnet": dnet.split("/")[0],
            "dcidr": dnet.split("/")[1],
            "dport": dport,
            "intf_name": intf_name,
            "ip_proto": ip_proto,
            "stage": stage,
            "capture_seconds": capture_seconds,
        },
    )
    blocks = [
        *dispatcher.command_response_header(
            "panorama",
            "capture_traffic",
            [("Device", device), ("Source Network", snet), ("Destination Network"), ("Destination Port", dport), ("Interface Name", intf_name), ("IP Protocol", ip_proto), ("Stage", stage), ("Capture Seconds", capture_seconds)],
            "PCAP file",
            palo_logo(dispatcher),
        ),
    ]
    dispatcher.send_blocks(blocks)
    return dispatcher.send_image("captured.pcap")<|MERGE_RESOLUTION|>--- conflicted
+++ resolved
@@ -333,109 +333,6 @@
     dispatcher.send_markdown(f"As requested, {version} has been installed on {device}.")
     return CommandStatusChoices.STATUS_SUCCEEDED
 
-<<<<<<< HEAD
-=======
-
-@subcommand_of("panorama")
-def sync_firewalls(dispatcher):
-    """Sync firewalls into Nautobot."""
-    logger.info("Starting synchronization from Panorama.")
-    dispatcher.send_markdown(
-        f"Standby {dispatcher.user_mention()}, I'm syncing firewalls from Panorama to Nautobot.",
-        ephemeral=True,
-    )
-    pano = connect_panorama()
-    devices = get_devices(connection=pano)
-    device_status = []
-    for name, data in devices.items():
-        if not data["group_name"]:
-            data["group_name"] = UNKNOWN_SITE
-        # logic to create device type based on model
-        device_type = _get_or_create_device_type(data["model"])
-        # logic to create device
-        device = _get_or_create_device(
-            name, data["group_name"], device_type, serial=data["serial"], os_description=data["os_version"]
-        )
-        # # logic to create interfaces
-        interfaces = _get_or_create_interfaces(device)
-        # # logic to assign ip_address to mgmt interface
-        mgmt_ip = _get_or_create_management_ip(device, interfaces, data["ip_address"])
-        # Add info for device creation to be sent to table creation at the end of task
-        status = (name, data["group_name"], device_type, mgmt_ip, ", ".join([intf.name for intf in interfaces]))
-        device_status.append(status)
-    blocks = [
-        *dispatcher.command_response_header(
-            "panorama",
-            "sync_firewalls",
-            [],
-            "information on that sync task",
-            palo_logo(dispatcher),
-        ),
-    ]
-    dispatcher.send_blocks(blocks)
-    dispatcher.send_large_table(("Name", "Site", "Type", "Primary IP", "Interfaces"), device_status)
-    return CommandStatusChoices.STATUS_SUCCEEDED
-
-
-@subcommand_of("panorama")
-def validate_objects(dispatcher, device, object_type, device_group):
-    """Validate Address Objects exist for a device."""
-    logger.info("Starting synchronization from Panorama.")
-    if not device:
-        return prompt_for_nautobot_device(dispatcher, "panorama validate-objects")
-    if not object_type:
-        return prompt_for_object_type(dispatcher, f"panorama validate-objects {device}")
-
-    pano = connect_panorama()
-    if not device_group:
-        return prompt_for_panos_device_group(dispatcher, f"panorama validate-objects {device} {object_type}", pano)
-
-    pano = pano.add(DeviceGroup(name=device_group))
-    device = Device.objects.get(id=device)
-    services = Service.objects.filter(device=device)
-    if not services:
-        return dispatcher.send_warning(f"No available services to validate against for {device}")
-
-    dispatcher.send_markdown(
-        f"Standby {dispatcher.user_mention()}, I'm validating {object_type} on device {device} in the device group {device_group}.",
-        ephemeral=True,
-    )
-    object_results = []
-    names = set()
-    for service in services:
-        computed_fields = service.get_computed_fields()
-
-        if object_type in ["address", "all"]:
-            computed_objects = computed_fields.get("address_objects")
-            obj_names = set(computed_objects.split(", "))
-            current_objs = obj_names.difference(names)
-            names.update(current_objs)
-            if computed_objects:
-                object_results.extend(compare_address_objects(current_objs, pano))
-
-        if object_type in ["service", "all"]:
-            computed_objects = computed_fields.get("service_objects")
-            obj_names = set(computed_objects.split(", "))
-            current_objs = obj_names.difference(names)
-            names.update(current_objs)
-            if computed_objects:
-                object_results.extend(compare_service_objects(current_objs, pano))
-
-    blocks = [
-        *dispatcher.command_response_header(
-            "panorama",
-            "validate_objects",
-            [("Device", device), ("Object Type", object_type), ("Device Group", device_group)],
-            "information",
-            palo_logo(dispatcher),
-        ),
-    ]
-    dispatcher.send_blocks(blocks)
-    dispatcher.send_large_table(("Name", "Object Type", "Status (Nautobot/Panorama)"), object_results)
-    return CommandStatusChoices.STATUS_SUCCEEDED
-
-
->>>>>>> cea8860b
 @subcommand_of("panorama")
 def get_device_rules(dispatcher, device, **kwargs):
     """Get list of firewall rules with details."""
