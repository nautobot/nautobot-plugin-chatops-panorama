--- conflicted
+++ resolved
@@ -324,19 +324,6 @@
 
 
 @subcommand_of("panorama")
-<<<<<<< HEAD
-def capture_traffic(dispatcher, device_id, snet, dnet, dport, intf_name, ip_proto):
-    """Capture IP traffic on PANOS Device
-
-    Args:
-        device_id
-        snet
-        dnet
-        dport
-        intf_name
-        ip_proto
-    """
-=======
 def export_device_rules(dispatcher, device, **kwargs):
     """Get list of firewall rules with details."""
     pano = connect_panorama()
@@ -401,9 +388,17 @@
     dispatcher.send_image(file_name)
     return CommandStatusChoices.STATUS_SUCCEEDED
 
-def capture_traffic(dispatcher, device_id, **kwargs):
-    """Capture IP traffic on PANOS Device"""
->>>>>>> 03c5fcb6
+def capture_traffic(dispatcher, device_id, snet, dnet, dport, intf_name, ip_proto):
+    """Capture IP traffic on PANOS Device
+
+    Args:
+        device_id
+        snet
+        dnet
+        dport
+        intf_name
+        ip_proto
+    """
     logger.info("Starting packet capturing.")
     _devices = Device.objects.all()
 
@@ -454,9 +449,4 @@
     if not kwargs:
         return dispatcher.multi_input_dialog("panorama", "capture-traffic", "Test title box", dialog_list)
 
-<<<<<<< HEAD
-    return dispatcher.send_large_table(("Device ID", "Source", "Destination", "Interface", "Protocol"), [[device_id, snet, dnet, dport, intf_name, ip_proto]])
-=======
-    print(kwargs)
-    return dispatcher.send_markdown(json.dumps(kwargs))
->>>>>>> 03c5fcb6
+    return dispatcher.send_large_table(("Device ID", "Source", "Destination", "Interface", "Protocol"), [[device_id, snet, dnet, dport, intf_name, ip_proto]])