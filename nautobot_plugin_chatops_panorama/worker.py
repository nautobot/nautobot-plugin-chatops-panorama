"""Example rq worker to handle /panorama chat commands with 1 subcommand addition."""
import logging
import requests

from django_rq import job
from nautobot.dcim.models import Device
from nautobot.ipam.models import Service
from nautobot_chatops.choices import CommandStatusChoices
from nautobot_chatops.workers import handle_subcommands, subcommand_of

from panos.panorama import DeviceGroup
from panos.firewall import Firewall
from panos.errors import PanDeviceError
from panos.policies import Rulebase, SecurityRule

from nautobot_plugin_chatops_panorama.constant import UNKNOWN_SITE, ALLOWED_OBJECTS, PLUGIN_CFG
from nautobot_plugin_chatops_panorama.utils.nautobot import (
    _get_or_create_site,
    _get_or_create_device_type,
    _get_or_create_device,
    _get_or_create_interfaces,
    _get_or_create_management_ip,
)

from nautobot_plugin_chatops_panorama.utils.panorama import (
    connect_panorama,
    get_devices,
    compare_address_objects,
    compare_service_objects,
    get_api_key_api,
<<<<<<< HEAD
    parse_all_rule_names
=======
    get_rule_match,
>>>>>>> 80467314
)


logger = logging.getLogger("rq.worker")


def prompt_for_panos_device_group(dispatcher, command, connection):
    """Prompt user for panos device group to check for groups from."""
    group_names = [device.name for device in connection.refresh_devices()]
    dispatcher.prompt_from_menu(command, "Select Panorama Device Group", [(grp, grp) for grp in group_names])
    return CommandStatusChoices.STATUS_ERRORED


def prompt_for_object_type(dispatcher, command):
    """Prompt user for type of object to validate."""
    dispatcher.prompt_from_menu(
        command, "Select an allowed object type", [(object_type, object_type) for object_type in ALLOWED_OBJECTS]
    )
    return CommandStatusChoices.STATUS_ERRORED


def prompt_for_nautobot_device(dispatcher, command):
    """Prompt user for firewall device within Nautobot."""
    _devices = Device.objects.all()
    dispatcher.prompt_from_menu(command, "Select a Nautobot Device", [(dev.name, str(dev.id)) for dev in _devices])
    return CommandStatusChoices.STATUS_ERRORED


def prompt_for_device(dispatcher, command, conn):
    """Prompt the user to select a Palo Alto device."""
    _devices = get_devices(connection=conn)
    dispatcher.prompt_from_menu(command, "Select a Device", [(dev, dev) for dev in _devices])
    return CommandStatusChoices.STATUS_ERRORED


def prompt_for_versions(dispatcher, command, conn):
    """Prompt the user to select a version."""
    conn.software.check()
    versions = conn.software.versions
    dispatcher.prompt_from_menu(command, "Select a Version", [(ver, ver) for ver in versions])
    return CommandStatusChoices.STATUS_ERRORED


@job("default")
def panorama(subcommand, **kwargs):
    """Perform panorama and its subcommands."""
    return handle_subcommands("panorama", subcommand, **kwargs)

@subcommand_of("panorama")
def validate_rule_exists(dispatcher, device, src_ip):
    """Verify that the rule exists within a device, via Panorama."""
    if not device:
        return prompt_for_nautobot_device(dispatcher, "panorama validate-rule-exists")
    action = f"panorama validate-rule-exists {device}" # Adding single quotes around city to preserve quotes.
    if not src_ip:
        return dispatcher.prompt_for_text(action_id=action, help_text="Please enter the Source IP.", label="SRC-IP")
    pano = connect_panorama()
    data = {"src_ip":"10.0.60.100", "dst_ip": "10.0.20.100", "protocol": "6", "dst_port": "636"}
    rule_details = get_rule_match(connection=pano, five_tuple=data)

    dispatcher.send_markdown(f"The version of Panorama is {rule_details}.")
    return CommandStatusChoices.STATUS_SUCCEEDED

@subcommand_of("panorama")
def get_version(dispatcher):
    """Obtain software version information for Panorama."""
    pano = connect_panorama()
    dispatcher.send_markdown(f"The version of Panorama is {pano.refresh_system_info().version}.")
    return CommandStatusChoices.STATUS_SUCCEEDED


@subcommand_of("panorama")
def upload_software(dispatcher, device, version, **kwargs):
    """Upload software to specified Palo Alto device."""
    logger.info("DEVICE: %s", device)
    logger.info("VERSION: %s", version)
    pano = connect_panorama()
    if not device:
        return prompt_for_device(dispatcher, "panorama upload-software", pano)

    if not version:
        prompt_for_versions(dispatcher, f"panorama upload-software {device}", pano)
        return CommandStatusChoices.STATUS_FAILED

    devs = get_devices(connection=pano)
    dispatcher.send_markdown(f"Hey {dispatcher.user_mention()}, you've requested to upload {version} to {device}.")
    _firewall = Firewall(serial=devs[device]["serial"])
    pano.add(_firewall)
    dispatcher.send_markdown("Starting download now...")
    try:
        _firewall.software.download(version)
    except PanDeviceError as err:
        dispatcher.send_markdown(f"There was an issue uploading {version} to {device}. {err}")
        return CommandStatusChoices.STATUS_FAILED
    dispatcher.send_markdown(f"As requested, {version} is being uploaded to {device}.")
    return CommandStatusChoices.STATUS_SUCCEEDED


@subcommand_of("panorama")
def install_software(dispatcher, device, version, **kwargs):
    """Install software to specified Palo Alto device."""
    logger.info("DEVICE: %s", device)
    logger.info("VERSION: %s", version)
    pano = connect_panorama()
    if not device:
        return prompt_for_device(dispatcher, "panorama install-software", pano)

    if not version:
        prompt_for_versions(dispatcher, f"panorama install-software {device}", pano)
        return False

    devs = get_devices(connection=pano)
    dispatcher.send_markdown(f"Hey {dispatcher.user_mention()}, you've requested to install {version} to {device}.")
    _firewall = Firewall(serial=devs[device]["serial"])
    pano.add(_firewall)
    try:
        _firewall.software.install(version)
    except PanDeviceError as err:
        dispatcher.send_markdown(f"There was an issue installing {version} on {device}. {err}")
        return CommandStatusChoices.STATUS_FAILED
    dispatcher.send_markdown(f"As requested, {version} has been installed on {device}.")
    return CommandStatusChoices.STATUS_SUCCEEDED


@subcommand_of("panorama")
def sync_firewalls(dispatcher):
    """Sync firewalls into Nautobot."""
    logger.info("Starting synchronization from Panorama.")
    pano = connect_panorama()
    devices = get_devices(connection=pano)
    device_status = []
    for name, data in devices.items():
        if not data["group_name"]:
            data["group_name"] = UNKNOWN_SITE
        # logic to create site via group_name
        site = _get_or_create_site(data["group_name"])
        # logic to create device type based on model
        device_type = _get_or_create_device_type(data["model"])
        # logic to create device
        device = _get_or_create_device(name, data["serial"], site, device_type, data["os_version"])
        # logic to create interfaces
        interfaces = _get_or_create_interfaces(device)
        # logic to assign ip_address to mgmt interface
        mgmt_ip = _get_or_create_management_ip(device, interfaces[0], data["ip_address"])

        # Add info for device creation to be sent to table creation at the end of task
        status = (name, site, device_type, mgmt_ip, ", ".join([intf.name for intf in interfaces]))
        device_status.append(status)
    return dispatcher.send_large_table(("Name", "Site", "Type", "Primary IP", "Interfaces"), device_status)


@subcommand_of("panorama")
def validate_objects(dispatcher, device, object_type, device_group):
    """Validate Address Objects exist for a device."""
    logger.info("Starting synchronization from Panorama.")
    if not device:
        return prompt_for_nautobot_device(dispatcher, "panorama validate-objects")
    if not object_type:
        return prompt_for_object_type(dispatcher, f"panorama validate-objects {device}")

    pano = connect_panorama()
    if not device_group:
        return prompt_for_panos_device_group(dispatcher, f"panorama validate-objects {device} {object_type}", pano)

    pano = pano.add(DeviceGroup(name=device_group))
    device = Device.objects.get(id=device)
    services = Service.objects.filter(device=device)
    if not services:
        return dispatcher.send_markdown(f"No available services to validate against for {device}")

    object_results = []
    names = set()
    for s in services:
        computed_fields = s.get_computed_fields()

        if object_type == "address" or object_type == "all":
            computed_objects = computed_fields.get("address_objects")
            obj_names = set(computed_objects.split(", "))
            current_objs = obj_names.difference(names)
            names.update(current_objs)
            if computed_objects:
                object_results.extend(compare_address_objects(current_objs, pano))

        if object_type == "service" or object_type == "all":
            computed_objects = computed_fields.get("service_objects")
            obj_names = set(computed_objects.split(", "))
            current_objs = obj_names.difference(names)
            names.update(current_objs)
            if computed_objects:
                object_results.extend(compare_service_objects(current_objs, pano))

    return dispatcher.send_large_table(("Name", "Object Type", "Status (Nautobot/Panorama)"), object_results)


@subcommand_of("panorama")
def get_rules(dispatcher, device, **kwargs):
    """Get list of firewall rules by name."""
    logger.info("Pulling list of firewall rules by name.")
    pano = connect_panorama()
    if not device:
        return prompt_for_nautobot_device(dispatcher, "panorama get-rules")
    device = Device.objects.get(id=device)
    api_key = get_api_key_api()
    params = {
        "key": api_key,
        "cmd": "<show><rule-hit-count><device-group><entry name='Demo'><pre-rulebase><entry name='security'><rules><all/></rules></entry></pre-rulebase></entry></device-group></rule-hit-count></show>",
        "type": "op",
    }
    host = PLUGIN_CFG["panorama_host"].rstrip("/")
    url = f"https://{host}/api/"
    response = requests.get(url, params=params, verify=False)
    if not response.ok:
        dispatcher.send_markdown(f"Error retrieving device rules.")
        return CommandStatusChoices.STATUS_FAILED
<<<<<<< HEAD

    rule_names = parse_all_rule_names(response.text)
    return_str = ""
    for idx, name in enumerate(rule_names):
        return_str += f"Rule {idx+1}\t\t{name}\n"
    dispatcher.send_markdown(return_str)
    return CommandStatusChoices.STATUS_SUCCEEDED
=======
    else:
        dispatcher.send_markdown(response.text)
        return CommandStatusChoices.STATUS_SUCCEEDED
>>>>>>> 80467314
<|MERGE_RESOLUTION|>--- conflicted
+++ resolved
@@ -28,11 +28,8 @@
     compare_address_objects,
     compare_service_objects,
     get_api_key_api,
-<<<<<<< HEAD
-    parse_all_rule_names
-=======
     get_rule_match,
->>>>>>> 80467314
+    parse_all_rule_names,
 )
 
 
@@ -247,16 +244,10 @@
     if not response.ok:
         dispatcher.send_markdown(f"Error retrieving device rules.")
         return CommandStatusChoices.STATUS_FAILED
-<<<<<<< HEAD
 
     rule_names = parse_all_rule_names(response.text)
     return_str = ""
     for idx, name in enumerate(rule_names):
         return_str += f"Rule {idx+1}\t\t{name}\n"
     dispatcher.send_markdown(return_str)
-    return CommandStatusChoices.STATUS_SUCCEEDED
-=======
-    else:
-        dispatcher.send_markdown(response.text)
-        return CommandStatusChoices.STATUS_SUCCEEDED
->>>>>>> 80467314
+    return CommandStatusChoices.STATUS_SUCCEEDED