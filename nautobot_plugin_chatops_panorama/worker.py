"""Example rq worker to handle /panorama chat commands with 1 subcommand addition."""
import logging
import os
import re
from ipaddress import ip_network

from django_rq import job
from nautobot.dcim.models import Device, Interface
from nautobot.ipam.models import Service
from nautobot_chatops.choices import CommandStatusChoices
from nautobot_chatops.workers import handle_subcommands, subcommand_of

from panos.panorama import DeviceGroup
from panos.firewall import Firewall
from panos.errors import PanDeviceError

from nautobot_plugin_chatops_panorama.constant import UNKNOWN_SITE, ALLOWED_OBJECTS
from nautobot_plugin_chatops_panorama.utils.nautobot import (
    _get_or_create_device_type,
    _get_or_create_device,
    _get_or_create_interfaces,
    _get_or_create_management_ip,
)

from nautobot_plugin_chatops_panorama.utils.panorama import (
    connect_panorama,
    get_devices,
    compare_address_objects,
    compare_service_objects,
    get_rule_match,
    start_packet_capture,
    get_all_rules,
    split_rules,
)

PALO_LOGO_PATH = "nautobot_palo/palo_transparent.png"
PALO_LOGO_ALT = "Palo Alto Networks Logo"

logger = logging.getLogger("rq.worker")


def palo_logo(dispatcher):
    """Construct an image_element containing the locally hosted Palo Alto Networks logo."""
    return dispatcher.image_element(dispatcher.static_url(PALO_LOGO_PATH), alt_text=PALO_LOGO_ALT)

def prompt_for_panos_device_group(dispatcher, command, connection):
    """Prompt user for panos device group to check for groups from."""
    group_names = [device.name for device in connection.refresh_devices()]
    dispatcher.prompt_from_menu(command, "Select Panorama Device Group", [(grp, grp) for grp in group_names])
    return CommandStatusChoices.STATUS_SUCCEEDED


def prompt_for_object_type(dispatcher, command):
    """Prompt user for type of object to validate."""
    dispatcher.prompt_from_menu(
        command, "Select an allowed object type", [(object_type, object_type) for object_type in ALLOWED_OBJECTS]
    )
    return CommandStatusChoices.STATUS_SUCCEEDED


def prompt_for_nautobot_device(dispatcher, command):
    """Prompt user for firewall device within Nautobot."""
    _devices = Device.objects.all()
    dispatcher.prompt_from_menu(command, "Select a Nautobot Device", [(dev.name, str(dev.id)) for dev in _devices])
    return CommandStatusChoices.STATUS_SUCCEEDED


def prompt_for_device(dispatcher, command, conn):
    """Prompt the user to select a Palo Alto device."""
    _devices = get_devices(connection=conn)
    dispatcher.prompt_from_menu(command, "Select a Device", [(dev, dev) for dev in _devices])
    return CommandStatusChoices.STATUS_SUCCEEDED


def prompt_for_versions(dispatcher, command, conn, prompt_offset=None):
    """Prompt the user to select a version."""
    conn.software.check()
    versions = conn.software.versions
    if prompt_offset:
        prompt_offset = int(prompt_offset)
    dispatcher.prompt_from_menu(command, "Select a Version", [(ver, ver) for ver in versions][prompt_offset:])
    return CommandStatusChoices.STATUS_SUCCEEDED


def is_valid_cidr(ip_address: str) -> str:
    """Checks if string is a valid IPv4 CIDR."""
    try:
        return str(ip_network(str(ip_address)))
    except ValueError:
        return ""


@job("default")
def panorama(subcommand, **kwargs):
    """Perform panorama and its subcommands."""
    return handle_subcommands("panorama", subcommand, **kwargs)


@subcommand_of("panorama")
def validate_rule_exists(
    dispatcher, device, src_ip, dst_ip, protocol, dst_port
):  # pylint:disable=too-many-arguments,too-many-locals
    """Verify that the rule exists within a device, via Panorama."""
    dialog_list = [
        {
            "type": "text",
            "label": "Source IP",
        },
        {
            "type": "text",
            "label": "Destination IP",
        },
        {
            "type": "select",
            "label": "Dest IP",
            "choices": [("TCP", "6"), ("UDP", "17")],
            "default": ("TCP", "6"),
        },
        {
            "type": "text",
            "label": "Destination dst_port",
            "default": "443",
        },
    ]

    pano = connect_panorama()
    if not device:
        return prompt_for_device(dispatcher, "panorama validate-rule-exists", pano)

    if not all([src_ip, dst_ip, protocol, dst_port]):
        dispatcher.multi_input_dialog(
            "panorama", f"validate-rule-exists {device}", "Verify if rule exists", dialog_list
        )
        return CommandStatusChoices.STATUS_SUCCEEDED

    # Validate IP addresses are valid or 'any' is used.
    # TODO: Add support for hostnames
    if not is_valid_cidr(src_ip) and src_ip.lower() != "any":
        dispatcher.send_warning(
            f"Source IP {src_ip} is not a valid host or CIDR. Please specify a valid host IP address or IP network in CIDR notation."
        )
        dispatcher.multi_input_dialog(
            "panorama", f"validate-rule-exists {device}", "Verify if rule exists", dialog_list
        )
        return CommandStatusChoices.STATUS_ERRORED

    if not is_valid_cidr(dst_ip) and src_ip.lower() != "any":
        dispatcher.send_warning(
            f"Destination IP {dst_ip} is not a valid host or CIDR. Please specify a valid host IP address or IP network in CIDR notation."
        )
        dispatcher.multi_input_dialog(
            "panorama", f"validate-rule-exists {device}", "Verify if rule exists", dialog_list
        )
        return CommandStatusChoices.STATUS_ERRORED

    serial = get_devices(connection=pano).get(device, {}).get("serial")
    if not serial:
        return dispatcher.send_warning(f"The device {device} was not found.")

    dispatcher.send_markdown(
        f"Standby {dispatcher.user_mention()}, I'm checking the firewall rules now.",
        ephemeral=True,
    )

    data = {"src_ip": src_ip, "dst_ip": dst_ip, "protocol": protocol, "dst_port": dst_port}
    matching_rules = get_rule_match(five_tuple=data, serial=serial)

    if matching_rules:
        all_rules = list()
        for rule in get_all_rules(device):
            if rule.name == matching_rules[0]["name"]:
                rule_list = list()
                rule_list.append(rule.name)
                sources = ""
                for src in rule.source:
                    sources += src + ", "
                rule_list.append(sources[:-2])
                destination = ""
                for dst in rule.destination:
                    destination += dst + ", "
                rule_list.append(destination[:-2])
                service = ""
                for svc in rule.service:
                    service += svc + ", "
                rule_list.append(service[:-2])
                rule_list.append(rule.action)
                all_rules.append(rule_list)
        blocks = [
            *dispatcher.command_response_header(
                "panorama",
                "validate_rule_exists",
                [("Device", device), ("Source IP", src_ip), ("Destination IP", dst_ip), ("Protocol", protocol), ("Destination Port", dst_port)],
                "validated rule",
                palo_logo(dispatcher),
            ),
        ]
        dispatcher.send_blocks(blocks)
        dispatcher.send_markdown(f"The Traffic is permitted via a rule named `{matching_rules[0]['name']}`:")
        dispatcher.send_large_table(("Name", "Source", "Destination", "Service", "Action"), all_rules)
    else:
        blocks = [
            *dispatcher.command_response_header(
                "panorama",
                "validate_rule_exists",
                [("Device", device), ("Source IP", src_ip), ("Destination IP", dst_ip), ("Protocol", protocol), ("Destination Port", dst_port)],
                "rule validation",
                palo_logo(dispatcher),
            ),
        ]
        dispatcher.send_blocks(blocks)
        dispatcher.send_markdown("`No matching rule` found for:")
        all_values = [
            ["Device", device],
            ["Source IP", src_ip],
            ["Destination", dst_ip],
            ["Protocol", protocol],
            ["Destination Port", dst_port],
        ]
        dispatcher.send_large_table(("Object", "Value"), all_values)
    return CommandStatusChoices.STATUS_SUCCEEDED


@subcommand_of("panorama")
def get_version(dispatcher):
    """Obtain software version information for Panorama."""

    dispatcher.send_markdown(
    f"Standby {dispatcher.user_mention()}, I'm getting Panorama's version for you.",
    ephemeral=True,
)
    pano = connect_panorama()
    blocks = [
        *dispatcher.command_response_header(
            "panorama",
            "get_version",
            [],
            "Panorama version",
            palo_logo(dispatcher),
        )
    ]
    dispatcher.send_blocks(blocks)
    dispatcher.send_markdown(f"The version of Panorama is {pano.refresh_system_info().version}.")
    return CommandStatusChoices.STATUS_SUCCEEDED


@subcommand_of("panorama")
def upload_software(dispatcher, device, version, **kwargs):
    """Upload software to specified Palo Alto device."""
    logger.info("DEVICE: %s", device)
    logger.info("VERSION: %s", version)
    pano = connect_panorama()
    if not device:
        return prompt_for_device(dispatcher, "panorama upload-software", pano)

    if not version:
        return prompt_for_versions(dispatcher, f"panorama upload-software {device}", pano)

    if "menu_offset" in version:
        return prompt_for_versions(dispatcher, f"panorama upload-software {device}", pano, prompt_offset=re.findall(r'\d+', version)[0])

    devs = get_devices(connection=pano)
    dispatcher.send_markdown(f"Hey {dispatcher.user_mention()}, you've requested to upload {version} to {device}.", ephemeral=True)
    _firewall = Firewall(serial=devs[device]["serial"])
    pano.add(_firewall)
    dispatcher.send_markdown("Starting download now...", ephemeral=True)
    try:
        _firewall.software.download(version)
    except PanDeviceError as err:
        blocks = [
            *dispatcher.command_response_header(
                "panorama",
                "upload_software",
                [("Device", device), ("Version", version)],
                "information on that upload software task",
                palo_logo(dispatcher),
            ),
        ]
        dispatcher.send_blocks(blocks)
        dispatcher.send_warning(f"There was an issue uploading {version} to {device}. {err}")
        return CommandStatusChoices.STATUS_SUCCEEDED
    blocks = [
        *dispatcher.command_response_header(
            "panorama",
            "upload_software",
            [("Device", device), ("Version", version)],
            "information on that upload software task",
            palo_logo(dispatcher),
        ),
    ]
    dispatcher.send_blocks(blocks)
    dispatcher.send_markdown(f"As requested, {version} is being uploaded to {device}.")
    return CommandStatusChoices.STATUS_SUCCEEDED


@subcommand_of("panorama")
def install_software(dispatcher, device, version, **kwargs):
    """Install software to specified Palo Alto device."""
    logger.info("DEVICE: %s", device)
    logger.info("VERSION: %s", version)
    pano = connect_panorama()
    if not device:
        return prompt_for_device(dispatcher, "panorama install-software", pano)

    if not version:
        prompt_for_versions(dispatcher, f"panorama install-software {device}", pano)
        return False

    if "menu_offset" in version:
        return prompt_for_versions(dispatcher, f"panorama upload-software {device}", pano, prompt_offset=re.findall(r'\d+', version)[0])

    devs = get_devices(connection=pano)
    dispatcher.send_markdown(f"Hey {dispatcher.user_mention()}, you've requested to install {version} to {device}.", ephemeral=True)
    _firewall = Firewall(serial=devs[device]["serial"])
    pano.add(_firewall)
    try:
        _firewall.software.install(version)
    except PanDeviceError as err:
        blocks = [
            *dispatcher.command_response_header(
                "panorama",
                "install_software",
                [("Device", device), ("Version", version)],
                "information on that install software task",
                palo_logo(dispatcher),
            ),
        ]
        dispatcher.send_blocks(blocks)
        dispatcher.send_warning(f"There was an issue installing {version} on {device}. {err}")
        return CommandStatusChoices.STATUS_FAILED
    blocks = [
        *dispatcher.command_response_header(
            "panorama",
            "install_software",
            [("Device", device), ("Version", version)],
            "information on that install software task",
            palo_logo(dispatcher),
        ),
    ]
    dispatcher.send_blocks(blocks)
    dispatcher.send_markdown(f"As requested, {version} has been installed on {device}.")
    return CommandStatusChoices.STATUS_SUCCEEDED


@subcommand_of("panorama")
def sync_firewalls(dispatcher):
    """Sync firewalls into Nautobot."""
    logger.info("Starting synchronization from Panorama.")
    dispatcher.send_markdown(
        f"Standby {dispatcher.user_mention()}, I'm syncing firewalls from Panorama to Nautobot.",
        ephemeral=True,
    )
    pano = connect_panorama()
    devices = get_devices(connection=pano)
    device_status = []
    for name, data in devices.items():
        if not data["group_name"]:
            data["group_name"] = UNKNOWN_SITE
        # logic to create device type based on model
        device_type = _get_or_create_device_type(data["model"])
        # logic to create device
        device = _get_or_create_device(
            name, data["group_name"], device_type, serial=data["serial"], os_description=data["os_version"]
        )
        # # logic to create interfaces
        interfaces = _get_or_create_interfaces(device)
        # # logic to assign ip_address to mgmt interface
        mgmt_ip = _get_or_create_management_ip(device, interfaces, data["ip_address"])
        # Add info for device creation to be sent to table creation at the end of task
        status = (name, data["group_name"], device_type, mgmt_ip, ", ".join([intf.name for intf in interfaces]))
        device_status.append(status)
    blocks = [
        *dispatcher.command_response_header(
            "panorama",
            "sync_firewalls",
            [],
            "information on that sync task",
            palo_logo(dispatcher),
        ),
    ]
    dispatcher.send_blocks(blocks)
    dispatcher.send_large_table(("Name", "Site", "Type", "Primary IP", "Interfaces"), device_status)
    return CommandStatusChoices.STATUS_SUCCEEDED


@subcommand_of("panorama")
def validate_objects(dispatcher, device, object_type, device_group):
    """Validate Address Objects exist for a device."""
    logger.info("Starting synchronization from Panorama.")
    if not device:
        return prompt_for_nautobot_device(dispatcher, "panorama validate-objects")
    if not object_type:
        return prompt_for_object_type(dispatcher, f"panorama validate-objects {device}")

    pano = connect_panorama()
    if not device_group:
        return prompt_for_panos_device_group(dispatcher, f"panorama validate-objects {device} {object_type}", pano)

    pano = pano.add(DeviceGroup(name=device_group))
    device = Device.objects.get(id=device)
    services = Service.objects.filter(device=device)
    if not services:
        return dispatcher.send_warning(f"No available services to validate against for {device}")

    dispatcher.send_markdown(
        f"Standby {dispatcher.user_mention()}, I'm validating {object_type} on device {device} in the device group {device_group}.",
        ephemeral=True,
    )
    object_results = []
    names = set()
    for service in services:
        computed_fields = service.get_computed_fields()

        if object_type in ["address", "all"]:
            computed_objects = computed_fields.get("address_objects")
            obj_names = set(computed_objects.split(", "))
            current_objs = obj_names.difference(names)
            names.update(current_objs)
            if computed_objects:
                object_results.extend(compare_address_objects(current_objs, pano))

        if object_type in ["service", "all"]:
            computed_objects = computed_fields.get("service_objects")
            obj_names = set(computed_objects.split(", "))
            current_objs = obj_names.difference(names)
            names.update(current_objs)
            if computed_objects:
                object_results.extend(compare_service_objects(current_objs, pano))

    blocks = [
        *dispatcher.command_response_header(
            "panorama",
            "validate_objects",
            [("Device", device), ("Object Type", object_type), ("Device Group", device_group)],
            "information",
            palo_logo(dispatcher),
        ),
    ]
    dispatcher.send_blocks(blocks)
    dispatcher.send_large_table(("Name", "Object Type", "Status (Nautobot/Panorama)"), object_results)
    return CommandStatusChoices.STATUS_SUCCEEDED


@subcommand_of("panorama")
def get_device_rules(dispatcher, device, **kwargs):
    """Get list of firewall rules with details."""
    if not device:
        return prompt_for_nautobot_device(dispatcher, "panorama get-device-rules")

    dispatcher.send_markdown(
        f"Standby {dispatcher.user_mention()}, I'm getting the rules for device {device}.",
        ephemeral=True,
    )

    rules = get_all_rules(device)

    all_rules = list()
    for rule in rules:
        rule_list = list()
        rule_list.append(rule.name)
        sources = ""
        for src in rule.source:
            sources += src + ", "
        rule_list.append(sources[:-2])
        destination = ""
        for dst in rule.destination:
            destination += dst + ", "
        rule_list.append(destination[:-2])
        service = ""
        for svc in rule.service:
            service += svc + ", "
        rule_list.append(service[:-2])
        rule_list.append(rule.action)
        all_rules.append(rule_list)

    blocks = [
        *dispatcher.command_response_header(
            "panorama",
            "get_device_rules",
            [("Device", device)],
            f"rules for device {device}",
            palo_logo(dispatcher),
        ),
    ]
    dispatcher.send_blocks(blocks)
    dispatcher.send_large_table(("Name", "Source", "Destination", "Service", "Action"), all_rules)
    return CommandStatusChoices.STATUS_SUCCEEDED


@subcommand_of("panorama")
def export_device_rules(dispatcher, device, **kwargs):
    """Get list of firewall rules with details."""
    if not device:
        return prompt_for_nautobot_device(dispatcher, "panorama export-device-rules")
    logger.debug("Running /panorama export-device-rules, device=%s", device)

    dispatcher.send_markdown(
        f"Standby {dispatcher.user_mention()}, I'm creating the CSV file for the rules on device {device}.",
        ephemeral=True,
    )
    rules = get_all_rules(device)

    file_name = "device_rules.csv"

    output = split_rules(rules)
    with open(file_name, "w") as file:
        file.write(output)

    dispatcher.send_image(file_name)

    try:
        os.remove(file_name)
        logger.debug("Deleted generated CSV file %s", file_name)
    except FileNotFoundError:
        logger.warning("Unable to delete generated CSV file %s", file_name)

    return CommandStatusChoices.STATUS_SUCCEEDED


@subcommand_of("panorama")
def capture_traffic(
    dispatcher: object,
    device: str,
    snet: str,
    dnet: str,
    dport: str,
    intf_name: str,
    ip_proto: str,
    stage: str,
    capture_seconds: str,
    **kwargs,
):  # pylint:disable=too-many-arguments,too-many-return-statements
    """Capture IP traffic on PANOS Device.

    Args:
        dispatcher (object): Chatops plugin dispatcher object
        device (str): Device name
        snet (str): Source IP/network in IPv4 CIDR notation
        dnet (str): Destination IP/network in IPv4 CIDR notation
        dport (str): Destination port
        intf_name (str): Interface name
        ip_proto (str): Protocol for destination port
        stage (str): Stage to use
        capture_seconds (str): Number of seconds to run packet capture

    """
    logger.info("Starting packet capture")

    # ---------------------------------------------------
    # Get device to execute against
    # ---------------------------------------------------
    pano = connect_panorama()
    if not device:
        return prompt_for_device(dispatcher, "panorama capture-traffic", pano)

    # ---------------------------------------------------
    # Get parameters used to filter packet capture
    # ---------------------------------------------------
    _interfaces = Interface.objects.filter(device__name=device)
    dialog_list = [
        {
            "type": "text",
            "label": "Source Network",
            "default": "0.0.0.0/0",
        },
        {
            "type": "text",
            "label": "Destination Network",
            "default": "0.0.0.0/0",
        },
        {
            "type": "text",
            "label": "Destination Port",
            "default": "any",
        },
        {
            "type": "select",
            "label": "Interface Name",
            "choices": [(intf.name, intf.name) for intf in _interfaces],
            "confirm": False,
        },
        {
            "type": "select",
            "label": "IP Protocol",
            "choices": [("TCP", "6"), ("UDP", "17"), ("ANY", "any")],
            "confirm": False,
            "default": ("TCP", "6"),
        },
        {
            "type": "select",
            "label": "Capture Stage",
            "choices": [("Receive", "receive"), ("Transmit", "transmit"), ("Drop", "drop"), ("Firewall", "firewall")],
            "confirm": False,
            "default": ("Receive", "receive"),
        },
        {
            "type": "text",
            "label": "Capture Seconds",
            "default": "15",
        },
    ]

    if not all([snet, dnet, dport, intf_name, ip_proto, stage, capture_seconds]):
        dispatcher.multi_input_dialog("panorama", f"capture-traffic {device}", "Capture Filter", dialog_list)
        return CommandStatusChoices.STATUS_SUCCEEDED

    logger.debug(
        "Running packet capture with the following information:\nDevice - %s\nSource Network - %s\nDestination Network - %s\nDestination Port - %s\nInterface Name - %s\nIP Protocol - %s\nStage - %s\nCapture Seconds - %s",
        device,
        snet,
        dnet,
        dport,
        intf_name,
        ip_proto,
        stage,
        capture_seconds,
    )

    # ---------------------------------------------------
    # Validate dialog list
    # ---------------------------------------------------
    try:
        ip_network(snet)
    except ValueError:
        dispatcher.send_warning(
            f"Source Network {snet} is not a valid CIDR, please specify a valid network in CIDR notation"
        )
        return CommandStatusChoices.STATUS_FAILED

    try:
        ip_network(dnet)
    except ValueError:
        dispatcher.send_warning(
            f"Destination Network {dnet} is not a valid CIDR, please specify a valid network in CIDR notation"
        )
        return CommandStatusChoices.STATUS_FAILED

    try:
        dport = int(dport)
        if dport < 1 or dport > 65535:
            raise ValueError
    except ValueError:
        # Port may be a string, which is still valid
        if dport.lower() == "any":
            dport = None
<<<<<<< HEAD
    except (TypeError, ValueError):
        dispatcher.send_warning(
=======
    except (AttributeError, TypeError):
        dispatcher.send_markdown(
>>>>>>> 2651f8a4
            f"Destination Port {dport} must be either the string `any` or an integer in the range 1-65535"
        )
        return CommandStatusChoices.STATUS_FAILED

    if ip_proto == "any":
        ip_proto = None

    try:
        capture_seconds = int(capture_seconds)
        if capture_seconds > 120 or capture_seconds < 1:
            raise ValueError
    except ValueError:
        dispatcher.send_warning("Capture Seconds must be specified as a number in the range 1-120")
        return CommandStatusChoices.STATUS_FAILED

    # ---------------------------------------------------
    # Start Packet Capture on Device
    # ---------------------------------------------------
    try:
        device_ip = Device.objects.get(name=device).custom_field_data["public_ipv4"]
        logger.info("Attempting packet capture to device %s via public IP address %s.", device, device_ip)
    except KeyError:
        logger.warning("No Public IPv4 address assigned to device %s in Nautobot.", device)
        device_ip = Device.objects.get(name=device).primary_ip4
        logger.info("Attempting packet capture to device %s via primary IP address %s.", device, device_ip)

    # Convert IPAddress model type to string
    device_ip = str(device_ip)

    dispatcher.send_markdown(f"Starting {capture_seconds} second packet capture")
    start_packet_capture(
        device_ip,
        {
            "snet": snet.split("/")[0],
            "scidr": snet.split("/")[1],
            "dnet": dnet.split("/")[0],
            "dcidr": dnet.split("/")[1],
            "dport": dport,
            "intf_name": intf_name,
            "ip_proto": ip_proto,
            "stage": stage,
            "capture_seconds": capture_seconds,
        },
    )
    blocks = [
        *dispatcher.command_response_header(
            "panorama",
            "capture_traffic",
            [("Device", device), ("Source Network", snet), ("Destination Network"), ("Destination Port", dport), ("Interface Name", intf_name), ("IP Protocol", ip_proto), ("Stage", stage), ("Capture Seconds", capture_seconds)],
            "PCAP file",
            palo_logo(dispatcher),
        ),
    ]
    dispatcher.send_blocks(blocks)
    return dispatcher.send_image("captured.pcap")<|MERGE_RESOLUTION|>--- conflicted
+++ resolved
@@ -642,13 +642,8 @@
         # Port may be a string, which is still valid
         if dport.lower() == "any":
             dport = None
-<<<<<<< HEAD
     except (TypeError, ValueError):
         dispatcher.send_warning(
-=======
-    except (AttributeError, TypeError):
-        dispatcher.send_markdown(
->>>>>>> 2651f8a4
             f"Destination Port {dport} must be either the string `any` or an integer in the range 1-65535"
         )
         return CommandStatusChoices.STATUS_FAILED
