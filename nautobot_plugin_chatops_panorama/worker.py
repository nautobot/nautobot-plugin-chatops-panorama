"""Example rq worker to handle /panorama chat commands with 1 subcommand addition."""
import logging
import requests

from django_rq import job
from nautobot.dcim.models import Device
from nautobot.ipam.models import Service
from nautobot_chatops.choices import CommandStatusChoices
from nautobot_chatops.workers import handle_subcommands, subcommand_of

from panos.panorama import DeviceGroup
from panos.firewall import Firewall
from panos.errors import PanDeviceError
from panos.policies import Rulebase, SecurityRule

from nautobot_plugin_chatops_panorama.constant import UNKNOWN_SITE, ALLOWED_OBJECTS, PLUGIN_CFG
from nautobot_plugin_chatops_panorama.utils.nautobot import (
    _get_or_create_site,
    _get_or_create_device_type,
    _get_or_create_device,
    _get_or_create_interfaces,
    _get_or_create_management_ip,
)

from nautobot_plugin_chatops_panorama.utils.panorama import (
    connect_panorama,
    get_devices,
    compare_address_objects,
    compare_service_objects,
    get_api_key_api,
    get_rule_match,
    parse_all_rule_names,
)


logger = logging.getLogger("rq.worker")


def prompt_for_panos_device_group(dispatcher, command, connection):
    """Prompt user for panos device group to check for groups from."""
    group_names = [device.name for device in connection.refresh_devices()]
    dispatcher.prompt_from_menu(command, "Select Panorama Device Group", [(grp, grp) for grp in group_names])
    return CommandStatusChoices.STATUS_ERRORED


def prompt_for_object_type(dispatcher, command):
    """Prompt user for type of object to validate."""
    dispatcher.prompt_from_menu(
        command, "Select an allowed object type", [(object_type, object_type) for object_type in ALLOWED_OBJECTS]
    )
    return CommandStatusChoices.STATUS_ERRORED


def prompt_for_nautobot_device(dispatcher, command):
    """Prompt user for firewall device within Nautobot."""
    _devices = Device.objects.all()
    dispatcher.prompt_from_menu(command, "Select a Nautobot Device", [(dev.name, str(dev.id)) for dev in _devices])
    return CommandStatusChoices.STATUS_ERRORED


def prompt_for_device(dispatcher, command, conn):
    """Prompt the user to select a Palo Alto device."""
    _devices = get_devices(connection=conn)
    dispatcher.prompt_from_menu(command, "Select a Device", [(dev, dev) for dev in _devices])
    return CommandStatusChoices.STATUS_ERRORED


def prompt_for_versions(dispatcher, command, conn):
    """Prompt the user to select a version."""
    conn.software.check()
    versions = conn.software.versions
    dispatcher.prompt_from_menu(command, "Select a Version", [(ver, ver) for ver in versions])
    return CommandStatusChoices.STATUS_ERRORED


@job("default")
def panorama(subcommand, **kwargs):
    """Perform panorama and its subcommands."""
    return handle_subcommands("panorama", subcommand, **kwargs)


@subcommand_of("panorama")
def validate_rule_exists(dispatcher, device, src_ip):
    """Verify that the rule exists within a device, via Panorama."""
    if not device:
        return prompt_for_nautobot_device(dispatcher, "panorama validate-rule-exists")
    action = f"panorama validate-rule-exists {device}"  # Adding single quotes around city to preserve quotes.
    if not src_ip:
        return dispatcher.prompt_for_text(action_id=action, help_text="Please enter the Source IP.", label="SRC-IP")
    pano = connect_panorama()
    data = {"src_ip": "10.0.60.100", "dst_ip": "10.0.20.100", "protocol": "6", "dst_port": "636"}
    rule_details = get_rule_match(connection=pano, five_tuple=data)

    dispatcher.send_markdown(f"The version of Panorama is {rule_details}.")
    return CommandStatusChoices.STATUS_SUCCEEDED


@subcommand_of("panorama")
def get_version(dispatcher):
    """Obtain software version information for Panorama."""
    pano = connect_panorama()
    dispatcher.send_markdown(f"The version of Panorama is {pano.refresh_system_info().version}.")
    return CommandStatusChoices.STATUS_SUCCEEDED


@subcommand_of("panorama")
def upload_software(dispatcher, device, version, **kwargs):
    """Upload software to specified Palo Alto device."""
    logger.info("DEVICE: %s", device)
    logger.info("VERSION: %s", version)
    pano = connect_panorama()
    if not device:
        return prompt_for_device(dispatcher, "panorama upload-software", pano)

    if not version:
        prompt_for_versions(dispatcher, f"panorama upload-software {device}", pano)
        return CommandStatusChoices.STATUS_FAILED

    devs = get_devices(connection=pano)
    dispatcher.send_markdown(f"Hey {dispatcher.user_mention()}, you've requested to upload {version} to {device}.")
    _firewall = Firewall(serial=devs[device]["serial"])
    pano.add(_firewall)
    dispatcher.send_markdown("Starting download now...")
    try:
        _firewall.software.download(version)
    except PanDeviceError as err:
        dispatcher.send_markdown(f"There was an issue uploading {version} to {device}. {err}")
        return CommandStatusChoices.STATUS_FAILED
    dispatcher.send_markdown(f"As requested, {version} is being uploaded to {device}.")
    return CommandStatusChoices.STATUS_SUCCEEDED


@subcommand_of("panorama")
def install_software(dispatcher, device, version, **kwargs):
    """Install software to specified Palo Alto device."""
    logger.info("DEVICE: %s", device)
    logger.info("VERSION: %s", version)
    pano = connect_panorama()
    if not device:
        return prompt_for_device(dispatcher, "panorama install-software", pano)

    if not version:
        prompt_for_versions(dispatcher, f"panorama install-software {device}", pano)
        return False

    devs = get_devices(connection=pano)
    dispatcher.send_markdown(f"Hey {dispatcher.user_mention()}, you've requested to install {version} to {device}.")
    _firewall = Firewall(serial=devs[device]["serial"])
    pano.add(_firewall)
    try:
        _firewall.software.install(version)
    except PanDeviceError as err:
        dispatcher.send_markdown(f"There was an issue installing {version} on {device}. {err}")
        return CommandStatusChoices.STATUS_FAILED
    dispatcher.send_markdown(f"As requested, {version} has been installed on {device}.")
    return CommandStatusChoices.STATUS_SUCCEEDED


@subcommand_of("panorama")
def sync_firewalls(dispatcher):
    """Sync firewalls into Nautobot."""
    logger.info("Starting synchronization from Panorama.")
    pano = connect_panorama()
    devices = get_devices(connection=pano)
    device_status = []
    for name, data in devices.items():
        if not data["group_name"]:
            data["group_name"] = UNKNOWN_SITE
        # logic to create site via group_name
        site = _get_or_create_site(data["group_name"])
        # logic to create device type based on model
        device_type = _get_or_create_device_type(data["model"])
        # logic to create device
        device = _get_or_create_device(name, data["serial"], site, device_type, data["os_version"])
        # logic to create interfaces
        interfaces = _get_or_create_interfaces(device)
        # logic to assign ip_address to mgmt interface
        mgmt_ip = _get_or_create_management_ip(device, interfaces[0], data["ip_address"])

        # Add info for device creation to be sent to table creation at the end of task
        status = (name, site, device_type, mgmt_ip, ", ".join([intf.name for intf in interfaces]))
        device_status.append(status)
    dispatcher.send_large_table(("Name", "Site", "Type", "Primary IP", "Interfaces"), device_status)
    return CommandStatusChoices.STATUS_SUCCEEDED


@subcommand_of("panorama")
def validate_objects(dispatcher, device, object_type, device_group):
    """Validate Address Objects exist for a device."""
    logger.info("Starting synchronization from Panorama.")
    if not device:
        return prompt_for_nautobot_device(dispatcher, "panorama validate-objects")
    if not object_type:
        return prompt_for_object_type(dispatcher, f"panorama validate-objects {device}")

    pano = connect_panorama()
    if not device_group:
        return prompt_for_panos_device_group(dispatcher, f"panorama validate-objects {device} {object_type}", pano)

    pano = pano.add(DeviceGroup(name=device_group))
    device = Device.objects.get(id=device)
    services = Service.objects.filter(device=device)
    if not services:
        return dispatcher.send_markdown(f"No available services to validate against for {device}")

    object_results = []
    names = set()
    for s in services:
        computed_fields = s.get_computed_fields()

        if object_type == "address" or object_type == "all":
            computed_objects = computed_fields.get("address_objects")
            obj_names = set(computed_objects.split(", "))
            current_objs = obj_names.difference(names)
            names.update(current_objs)
            if computed_objects:
                object_results.extend(compare_address_objects(current_objs, pano))

        if object_type == "service" or object_type == "all":
            computed_objects = computed_fields.get("service_objects")
            obj_names = set(computed_objects.split(", "))
            current_objs = obj_names.difference(names)
            names.update(current_objs)
            if computed_objects:
                object_results.extend(compare_service_objects(current_objs, pano))

    dispatcher.send_large_table(("Name", "Object Type", "Status (Nautobot/Panorama)"), object_results)
    return CommandStatusChoices.STATUS_SUCCEEDED


@subcommand_of("panorama")
def get_pano_rules(dispatcher, **kwargs):
    """Get list of firewall rules by name."""
    logger.info("Pulling list of firewall rules by name.")
    pano = connect_panorama()
    # if not device:
    #     return prompt_for_nautobot_device(dispatcher, "panorama get-rules")
    # device = Device.objects.get(id=device)
    api_key = get_api_key_api()
    params = {
        "key": api_key,
        "cmd": "<show><rule-hit-count><device-group><entry name='Demo'><pre-rulebase><entry name='security'><rules><all/></rules></entry></pre-rulebase></entry></device-group></rule-hit-count></show>",
        "type": "op",
    }
    host = PLUGIN_CFG["panorama_host"].rstrip("/")
    url = f"https://{host}/api/"
    response = requests.get(url, params=params, verify=False)
    if not response.ok:
        dispatcher.send_markdown(f"Error retrieving device rules.")
        return CommandStatusChoices.STATUS_FAILED

    rule_names = parse_all_rule_names(response.text)
    return_str = ""
    for idx, name in enumerate(rule_names):
        return_str += f"Rule {idx+1}\t\t{name}\n"
    dispatcher.send_markdown(return_str)
    return CommandStatusChoices.STATUS_SUCCEEDED


@subcommand_of("panorama")
def get_device_rules(dispatcher, **kwargs):
    """Get list of firewall rules with details."""
    pano = connect_panorama()
    devices = pano.refresh_devices(expand_vsys=False, include_device_groups=False)
    # TODO: Future - filter by name input, the query/filter in Nautobot DB and/or Panorama
    device = pano.add(devices[0])
    rulebase = device.add(Rulebase())
    rules = SecurityRule.refreshall(rulebase)
    all_rules = list()
    for rule in rules:
        all_rules.append(rule.name)
<<<<<<< HEAD
    dispatcher.send_markdown(all_rules)
    return CommandStatusChoices.STATUS_SUCCEEDED
=======
        all_rules.append(rule.source)
        all_rules.append(rule.destination)
        all_rules.append(rule.service)
        all_rules.append(rule.action)

    dispatcher.send_large_table(("Name", "Source", "Destination", "Service", "Action"), all_rules)
    return CommandStatusChoices.STATUS_SUCCEEDED
    
>>>>>>> 5a8d83ce
<|MERGE_RESOLUTION|>--- conflicted
+++ resolved
@@ -269,16 +269,10 @@
     all_rules = list()
     for rule in rules:
         all_rules.append(rule.name)
-<<<<<<< HEAD
-    dispatcher.send_markdown(all_rules)
-    return CommandStatusChoices.STATUS_SUCCEEDED
-=======
         all_rules.append(rule.source)
         all_rules.append(rule.destination)
         all_rules.append(rule.service)
         all_rules.append(rule.action)
 
     dispatcher.send_large_table(("Name", "Source", "Destination", "Service", "Action"), all_rules)
-    return CommandStatusChoices.STATUS_SUCCEEDED
-    
->>>>>>> 5a8d83ce
+    return CommandStatusChoices.STATUS_SUCCEEDED